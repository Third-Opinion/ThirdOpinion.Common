using Hl7.Fhir.Model;
using Hl7.Fhir.Serialization;
using ThirdOpinion.Common.Fhir.Builders.Observations;
using ThirdOpinion.Common.Fhir.Configuration;
using ThirdOpinion.Common.Fhir.Helpers;
using static ThirdOpinion.Common.Fhir.Builders.Observations.PsaProgressionObservationBuilder;

namespace ThirdOpinion.Common.Fhir.UnitTests.Builders.Observations;

public class PsaProgressionObservationBuilderTests
{
    private readonly AiInferenceConfiguration _configuration;
    private readonly ResourceReference _patientReference;
    private readonly ResourceReference _deviceReference;
    private readonly ResourceReference _conditionReference;

    public PsaProgressionObservationBuilderTests()
    {
        _configuration = AiInferenceConfiguration.CreateDefault();
        _patientReference = new ResourceReference("Patient/test-patient", "Test Patient");
        _deviceReference = new ResourceReference("Device/ai-device", "PSA Analysis Device");
        _conditionReference = new ResourceReference("Condition/prostate-cancer", "Prostate Cancer");
    }

    [Fact]
    public void Build_WithPCWG3Criteria_CreatesCorrectObservation()
    {
        // Arrange
        var builder = new PsaProgressionObservationBuilder(_configuration);
        var psaNadir = new ResourceReference("Observation/psa-nadir", "PSA Nadir");
        var psaCurrent = new ResourceReference("Observation/psa-current", "Current PSA");

        // Act
        var observation = builder
            .WithPatient(_patientReference)
            .WithDevice(_deviceReference)
            .WithFocus(_conditionReference)
            .WithCriteria(CriteriaType.PCWG3, "1.0")
            .AddPsaEvidence(psaNadir, "nadir", 2.0m)
            .AddPsaEvidence(psaCurrent, "current", 3.5m)  // 75% increase from nadir
            .WithProgression("true")
            .WithEffectiveDate(new DateTime(2024, 1, 15))
            .Build();

        // Assert
        observation.ShouldNotBeNull();
        observation.Status.ShouldBe(ObservationStatus.Final);

        // Check category
        observation.Category.ShouldHaveSingleItem();
        observation.Category[0].Coding[0].Code.ShouldBe("laboratory");

        // Check LOINC code
        observation.Code.Coding[0].System.ShouldBe(FhirCodingHelper.Systems.LOINC_SYSTEM);
        observation.Code.Coding[0].Code.ShouldBe("97509-4");
        observation.Code.Coding[0].Display.ShouldBe("PSA progression");

        // Check focus
        observation.Focus.ShouldNotBeNull();
        observation.Focus.Count.ShouldBe(1);
        observation.Focus[0].ShouldBe(_conditionReference);

        // Check method contains PCWG3
        observation.Method.ShouldNotBeNull();
        observation.Method.Coding[0].Code.ShouldContain("pcwg3");
        observation.Method.Coding[0].Display.ShouldContain("PCWG3");

        // Check progression value
        var valueCodeableConcept = observation.Value as CodeableConcept;
        valueCodeableConcept.ShouldNotBeNull();
        valueCodeableConcept.Coding[0].Code.ShouldBe("277022003"); // Progressive disease

        // Check PSA evidence in derivedFrom
        observation.DerivedFrom.Count.ShouldBe(2);
        
        // Check nadir reference
        observation.DerivedFrom[0].Reference.ShouldBe(psaNadir.Reference);
        observation.DerivedFrom[0].Display.ShouldBe(psaNadir.Display);
        observation.DerivedFrom[0].Extension.ShouldNotBeNull();
        observation.DerivedFrom[0].Extension.Count.ShouldBe(2); // role + value
        
        var nadirRoleExt = observation.DerivedFrom[0].Extension.FirstOrDefault(e => e.Url.Contains("psa-evidence-role"));
        nadirRoleExt.ShouldNotBeNull();
        ((FhirString)nadirRoleExt.Value).Value.ShouldBe("nadir");
        
        var nadirValueExt = observation.DerivedFrom[0].Extension.FirstOrDefault(e => e.Url.Contains("psa-evidence-value"));
        nadirValueExt.ShouldNotBeNull();
        ((Quantity)nadirValueExt.Value).Value.ShouldBe(2.0m);
        
        // Check current reference
        observation.DerivedFrom[1].Reference.ShouldBe(psaCurrent.Reference);
        observation.DerivedFrom[1].Display.ShouldBe(psaCurrent.Display);
        observation.DerivedFrom[1].Extension.ShouldNotBeNull();
        observation.DerivedFrom[1].Extension.Count.ShouldBe(2); // role + value
        
        var currentRoleExt = observation.DerivedFrom[1].Extension.FirstOrDefault(e => e.Url.Contains("psa-evidence-role"));
        currentRoleExt.ShouldNotBeNull();
        ((FhirString)currentRoleExt.Value).Value.ShouldBe("current");
        
        var currentValueExt = observation.DerivedFrom[1].Extension.FirstOrDefault(e => e.Url.Contains("psa-evidence-value"));
        currentValueExt.ShouldNotBeNull();
        ((Quantity)currentValueExt.Value).Value.ShouldBe(3.5m);

        // Check calculated components
        observation.Component.ShouldNotBeNull();

        // Should have percentage change component
        var percentageComponent = observation.Component.FirstOrDefault(c =>
            c.Code.Coding.Any(cd => cd.Code == "percentage-change"));
        percentageComponent.ShouldNotBeNull();
        var percentageValue = percentageComponent.Value as Quantity;
        percentageValue.ShouldNotBeNull();
        percentageValue.Value.ShouldBe(75m); // (3.5 - 2.0) / 2.0 * 100 = 75%

        // Should have absolute change component
        var absoluteComponent = observation.Component.FirstOrDefault(c =>
            c.Code.Coding.Any(cd => cd.Code == "absolute-change"));
        absoluteComponent.ShouldNotBeNull();
        var absoluteValue = absoluteComponent.Value as Quantity;
        absoluteValue.ShouldNotBeNull();
        absoluteValue.Value.ShouldBe(1.5m); // 3.5 - 2.0 = 1.5

        // Should have threshold met component (75% > 25% threshold)
        var thresholdComponent = observation.Component.FirstOrDefault(c =>
            c.Code.Coding.Any(cd => cd.Code == "threshold-met"));
        thresholdComponent.ShouldNotBeNull();
        var thresholdValue = thresholdComponent.Value as FhirBoolean;
        thresholdValue.ShouldNotBeNull();
        thresholdValue.Value.ShouldBe(true);
    }

    [Fact]
    public void Build_WithThirdOpinionIOCriteria_CreatesCorrectObservation()
    {
        // Arrange
        var builder = new PsaProgressionObservationBuilder(_configuration);
        var psaBaseline = new ResourceReference("Observation/psa-baseline", "Baseline PSA");
        var psaCurrent = new ResourceReference("Observation/psa-current", "Current PSA");

        // Act
        var observation = builder
            .WithPatient("patient-123", "John Doe")
            .WithDevice("device-456", "Analysis AI")
            .WithCriteria(CriteriaType.ThirdOpinionIO, "2.0")
            .AddPsaEvidence(psaBaseline, "baseline", 5.0m)
            .AddPsaEvidence(psaCurrent, "current", 6.0m)  // 20% increase
            .WithProgression("false") // Not considered progression
            .Build();

        // Assert
        observation.Method.ShouldNotBeNull();
        observation.Method.Coding[0].Code.ShouldNotContain("pcwg3");
        observation.Method.Coding[0].Display.ShouldContain("ThirdOpinion.io");

        // Check stable disease value
        var valueCodeableConcept = observation.Value as CodeableConcept;
        valueCodeableConcept.ShouldNotBeNull();
        valueCodeableConcept.Coding[0].Code.ShouldBe("359746009"); // Stable disease

        // Check percentage calculation
        var percentageComponent = observation.Component.FirstOrDefault(c =>
            c.Code.Coding.Any(cd => cd.Code == "percentage-change"));
        var percentageValue = percentageComponent?.Value as Quantity;
        percentageValue.ShouldNotBeNull();
        percentageValue.Value.ShouldBe(20m); // (6.0 - 5.0) / 5.0 * 100 = 20%
    }

    [Fact]
    public void AddPsaEvidence_StoresValuesForCalculation()
    {
        // Arrange
        var builder = new PsaProgressionObservationBuilder(_configuration);

        // Act
        var observation = builder
            .WithPatient(_patientReference)
            .WithDevice(_deviceReference)
            .AddPsaEvidence(new ResourceReference("Observation/1"), "baseline", 4.5m)
            .AddPsaEvidence(new ResourceReference("Observation/2"), "nadir", 1.2m)
            .AddPsaEvidence(new ResourceReference("Observation/3"), "current", 2.4m)
            .WithProgression("true")
            .WithCriteria(CriteriaType.PCWG3, "1.0")
            .Build();

        // Assert - PCWG3 calculates from nadir
        var percentageComponent = observation.Component.FirstOrDefault(c =>
            c.Code.Coding.Any(cd => cd.Code == "percentage-change"));
        var percentageValue = percentageComponent?.Value as Quantity;
        percentageValue.ShouldNotBeNull();
        percentageValue.Value.ShouldBe(100m); // (2.4 - 1.2) / 1.2 * 100 = 100%

        var absoluteComponent = observation.Component.FirstOrDefault(c =>
            c.Code.Coding.Any(cd => cd.Code == "absolute-change"));
        var absoluteValue = absoluteComponent?.Value as Quantity;
        absoluteValue.ShouldNotBeNull();
        absoluteValue.Value.ShouldBe(1.2m); // 2.4 - 1.2 = 1.2
    }

    [Fact]
    public void WithFocus_AcceptsMultipleReferences()
    {
        // Arrange
        var builder = new PsaProgressionObservationBuilder(_configuration);
        var condition1 = new ResourceReference("Condition/1", "Primary Cancer");
        var condition2 = new ResourceReference("Condition/2", "Metastatic Disease");

        // Act
        var observation = builder
            .WithPatient(_patientReference)
            .WithDevice(_deviceReference)
            .WithFocus(condition1, condition2)
            .AddPsaEvidence(new ResourceReference("Observation/psa"), "current", 5.0m)
            .WithProgression("false")
            .Build();

        // Assert
        observation.Focus.ShouldNotBeNull();
        observation.Focus.Count.ShouldBe(2);
        observation.Focus[0].ShouldBe(condition1);
        observation.Focus[1].ShouldBe(condition2);
    }

    [Fact]
    public void AddValidUntilComponent_AddsCorrectComponent()
    {
        // Arrange
        var builder = new PsaProgressionObservationBuilder(_configuration);
        var validUntil = new DateTime(2024, 6, 30);

        // Act
        var observation = builder
            .WithPatient(_patientReference)
            .WithDevice(_deviceReference)
            .AddPsaEvidence(new ResourceReference("Observation/psa"), "current", 5.0m)
            .WithProgression("false")
            .AddValidUntilComponent(validUntil)
            .Build();

        // Assert
        var validUntilComponent = observation.Component.FirstOrDefault(c =>
            c.Code.Coding.Any(cd => cd.Code == "valid-until"));
        validUntilComponent.ShouldNotBeNull();
        var period = validUntilComponent.Value as Period;
        period.ShouldNotBeNull();
        period.End.ShouldContain("2024-06-30");
    }

    [Fact]
    public void AddThresholdMetComponent_AddsCorrectComponent()
    {
        // Arrange
        var builder = new PsaProgressionObservationBuilder(_configuration);

        // Act
        var observation = builder
            .WithPatient(_patientReference)
            .WithDevice(_deviceReference)
            .AddPsaEvidence(new ResourceReference("Observation/psa"), "current", 5.0m)
            .WithProgression("true")
            .AddThresholdMetComponent(true)
            .Build();

        // Assert
        var thresholdComponent = observation.Component.FirstOrDefault(c =>
            c.Code.Coding.Any(cd => cd.Code == "threshold-met"));
        thresholdComponent.ShouldNotBeNull();
        var boolValue = thresholdComponent.Value as FhirBoolean;
        boolValue.ShouldNotBeNull();
        boolValue.Value.ShouldBe(true);
    }

    [Fact]
    public void AddDetailedAnalysisNote_AddsStringComponent()
    {
        // Arrange
        var builder = new PsaProgressionObservationBuilder(_configuration);
        var analysisNote = "PSA velocity exceeds expected range based on treatment response";

        // Act
        var observation = builder
            .WithPatient(_patientReference)
            .WithDevice(_deviceReference)
            .AddPsaEvidence(new ResourceReference("Observation/psa"), "current", 5.0m)
            .WithProgression("true")
            .AddDetailedAnalysisNote(analysisNote)
            .Build();

        // Assert
        var analysisComponent = observation.Component.FirstOrDefault(c =>
            c.Code.Coding.Any(cd => cd.Code == "analysis-note"));
        analysisComponent.ShouldNotBeNull();
        var stringValue = analysisComponent.Value as FhirString;
        stringValue.ShouldNotBeNull();
        stringValue.Value.ShouldBe(analysisNote);
    }

    [Fact]
    public void Build_WithoutPatient_ThrowsInvalidOperationException()
    {
        // Arrange
        var builder = new PsaProgressionObservationBuilder(_configuration);

        // Act & Assert
        var exception = Should.Throw<InvalidOperationException>(() =>
            builder
                .WithDevice(_deviceReference)
                .AddPsaEvidence(new ResourceReference("Observation/psa"), "current", 5.0m)
                .WithProgression("true")
                .Build());

        exception.Message.ShouldContain("Patient reference is required");
    }

    [Fact]
    public void Build_WithoutDevice_ThrowsInvalidOperationException()
    {
        // Arrange
        var builder = new PsaProgressionObservationBuilder(_configuration);

        // Act & Assert
        var exception = Should.Throw<InvalidOperationException>(() =>
            builder
                .WithPatient(_patientReference)
                .AddPsaEvidence(new ResourceReference("Observation/psa"), "current", 5.0m)
                .WithProgression("true")
                .Build());

        exception.Message.ShouldContain("Device reference is required");
    }

    [Fact]
    public void Build_WithoutProgression_ThrowsInvalidOperationException()
    {
        // Arrange
        var builder = new PsaProgressionObservationBuilder(_configuration);

        // Act & Assert
        var exception = Should.Throw<InvalidOperationException>(() =>
            builder
                .WithPatient(_patientReference)
                .WithDevice(_deviceReference)
                .AddPsaEvidence(new ResourceReference("Observation/psa"), "current", 5.0m)
                .Build());

        exception.Message.ShouldContain("Progression status is required");
    }

    [Fact]
    public void Build_WithoutPsaEvidence_ThrowsInvalidOperationException()
    {
        // Arrange
        var builder = new PsaProgressionObservationBuilder(_configuration);

        // Act & Assert
        var exception = Should.Throw<InvalidOperationException>(() =>
            builder
                .WithPatient(_patientReference)
                .WithDevice(_deviceReference)
                .WithProgression("true")
                .Build());

        exception.Message.ShouldContain("At least one PSA evidence reference is required");
    }

    [Fact]
    public void AddPsaEvidence_NullObservation_ThrowsArgumentNullException()
    {
        // Arrange
        var builder = new PsaProgressionObservationBuilder(_configuration);

        // Act & Assert
        Should.Throw<ArgumentNullException>(() =>
            builder.AddPsaEvidence(null!, "baseline", 5.0m));
    }

    [Fact]
    public void AddPsaEvidence_EmptyRole_ThrowsArgumentException()
    {
        // Arrange
        var builder = new PsaProgressionObservationBuilder(_configuration);

        // Act & Assert
        Should.Throw<ArgumentException>(() =>
            builder.AddPsaEvidence(new ResourceReference("Observation/psa"), "", 5.0m));
    }

    [Fact]
    public void WithCriteria_EmptyVersion_ThrowsArgumentException()
    {
        // Arrange
        var builder = new PsaProgressionObservationBuilder(_configuration);

        // Act & Assert
        Should.Throw<ArgumentException>(() =>
            builder.WithCriteria(CriteriaType.PCWG3, ""));
    }

    [Fact]
    public void WithFocus_NoReferences_ThrowsArgumentException()
    {
        // Arrange
        var builder = new PsaProgressionObservationBuilder(_configuration);

        // Act & Assert
        Should.Throw<ArgumentException>(() =>
            builder.WithFocus());
    }

    [Fact]
    public void PCWG3_AutomaticallyAddsThresholdComponent()
    {
        // Arrange
        var builder = new PsaProgressionObservationBuilder(_configuration);

        // Act - 30% increase, above PCWG3 25% threshold
        var observation = builder
            .WithPatient(_patientReference)
            .WithDevice(_deviceReference)
            .WithCriteria(CriteriaType.PCWG3, "1.0")
            .AddPsaEvidence(new ResourceReference("Observation/nadir"), "nadir", 10.0m)
            .AddPsaEvidence(new ResourceReference("Observation/current"), "current", 13.0m)
            .WithProgression("true")
            .Build();

        // Assert
        var thresholdComponent = observation.Component.FirstOrDefault(c =>
            c.Code.Coding.Any(cd => cd.Code == "threshold-met"));
        thresholdComponent.ShouldNotBeNull();
        var boolValue = thresholdComponent.Value as FhirBoolean;
        boolValue.Value.ShouldBe(true); // 30% > 25% threshold
    }

    [Fact]
    public void PCWG3_BelowThreshold_SetsThresholdMetToFalse()
    {
        // Arrange
        var builder = new PsaProgressionObservationBuilder(_configuration);

        // Act - 20% increase, below PCWG3 25% threshold
        var observation = builder
            .WithPatient(_patientReference)
            .WithDevice(_deviceReference)
            .WithCriteria(CriteriaType.PCWG3, "1.0")
            .AddPsaEvidence(new ResourceReference("Observation/nadir"), "nadir", 10.0m)
            .AddPsaEvidence(new ResourceReference("Observation/current"), "current", 12.0m)
            .WithProgression("false")
            .Build();

        // Assert
        var thresholdComponent = observation.Component.FirstOrDefault(c =>
            c.Code.Coding.Any(cd => cd.Code == "threshold-met"));
        thresholdComponent.ShouldNotBeNull();
        var boolValue = thresholdComponent.Value as FhirBoolean;
        boolValue.Value.ShouldBe(false); // 20% < 25% threshold
    }

    [Fact]
    public void FluentInterface_SupportsCompleteChaining()
    {
        // Arrange & Act
        var observation = new PsaProgressionObservationBuilder(_configuration)
            .WithInferenceId("psa-prog-001")
            .WithPatient("Patient/p123", "Jane Smith")
            .WithDevice("Device/d456", "PSA Analyzer")
            .WithFocus(_conditionReference)
            .WithCriteria(CriteriaType.ThirdOpinionIO, "3.0")
            .AddPsaEvidence(new ResourceReference("Observation/psa1"), "baseline", 4.0m)
            .AddPsaEvidence(new ResourceReference("Observation/psa2"), "current", 5.5m)
            .WithProgression("true")
            .AddValidUntilComponent(DateTime.Now.AddMonths(3))
            .AddThresholdMetComponent(true)
            .AddDetailedAnalysisNote("Significant PSA rise detected")
            .WithEffectiveDate(new DateTime(2024, 2, 1))
            .AddNote("Clinical review recommended")
            .AddDerivedFrom("Procedure/biopsy1", "Recent Biopsy")
            .Build();

        // Assert
        observation.Id.ShouldBe("psa-prog-001");
        observation.Subject.Reference.ShouldBe("Patient/p123");
        observation.Device.Reference.ShouldBe("Device/d456");
        observation.Focus[0].ShouldBe(_conditionReference);
        observation.DerivedFrom.Count.ShouldBeGreaterThan(2); // PSA evidence + derivedFrom
        observation.Note.Count.ShouldBe(1);
        observation.Component.Count.ShouldBeGreaterThanOrEqualTo(5); // Multiple components
    }

    [Fact]
    public void Build_GeneratesValidFhirJson()
    {
        // Arrange
        var builder = new PsaProgressionObservationBuilder(_configuration);
        var observation = builder
            .WithPatient(_patientReference)
            .WithDevice(_deviceReference)
            .WithCriteria(CriteriaType.PCWG3, "1.0")
            .AddPsaEvidence(new ResourceReference("Observation/psa-nadir"), "nadir", 2.5m)
            .AddPsaEvidence(new ResourceReference("Observation/psa-current"), "current", 3.5m)
            .WithProgression("true")
            .AddDetailedAnalysisNote("PSA progression confirmed per PCWG3 criteria")
            .WithEffectiveDate(new DateTime(2024, 1, 15))
            .Build();

        // Act
        var serializer = new FhirJsonSerializer(new SerializerSettings { Pretty = true });
        var json = serializer.SerializeToString(observation);

        // Assert
        json.ShouldNotBeNullOrEmpty();
        json.ShouldContain("\"resourceType\": \"Observation\"");
        json.ShouldContain("\"status\": \"final\"");
        json.ShouldContain("\"code\": \"laboratory\""); // Category
        json.ShouldContain("97509-4"); // LOINC code
        json.ShouldContain("277022003"); // Progressive disease SNOMED
        json.ShouldContain("pcwg3"); // Method
        json.ShouldContain("component"); // Components array
        json.ShouldContain("percentage-change");
        json.ShouldContain("\"code\": \"AIAST\""); // AIAST security label

        // Verify it can be deserialized
        var parser = new FhirJsonParser();
        var deserializedObs = parser.Parse<Observation>(json);
        deserializedObs.ShouldNotBeNull();
        deserializedObs.Status.ShouldBe(ObservationStatus.Final);
        deserializedObs.Component.Count.ShouldBeGreaterThan(0);
    }

    [Fact]
    public void AddNote_MultipleNotes_AddsAnnotations()
    {
        // Arrange
        var builder = new PsaProgressionObservationBuilder(_configuration);

        // Act
        var observation = builder
            .WithPatient(_patientReference)
            .WithDevice(_deviceReference)
            .AddPsaEvidence(new ResourceReference("Observation/psa"), "current", 5.0m)
            .WithProgression("true")
            .AddNote("First clinical note")
            .AddNote("Second observation")
            .AddNote("Third remark")
            .Build();

        // Assert
        observation.Note.ShouldNotBeNull();
        observation.Note.Count.ShouldBe(3);
        observation.Note[0].Text.ShouldBe("First clinical note");
        observation.Note.All(n => !string.IsNullOrEmpty(n.Time)).ShouldBeTrue();
    }

    [Fact]
    public void CalculatesCorrectly_WithZeroBaseline()
    {
        // Arrange
        var builder = new PsaProgressionObservationBuilder(_configuration);

        // Act - baseline is 0, should handle division by zero
        var observation = builder
            .WithPatient(_patientReference)
            .WithDevice(_deviceReference)
            .AddPsaEvidence(new ResourceReference("Observation/baseline"), "baseline", 0m)
            .AddPsaEvidence(new ResourceReference("Observation/current"), "current", 2.0m)
            .WithProgression("true")
            .Build();

        // Assert - Should have absolute change but no percentage change
        var absoluteComponent = observation.Component.FirstOrDefault(c =>
            c.Code.Coding.Any(cd => cd.Code == "absolute-change"));
        absoluteComponent.ShouldNotBeNull();
        var absoluteValue = absoluteComponent.Value as Quantity;
        absoluteValue.Value.ShouldBe(2.0m);

        // Percentage component should not be added when baseline is 0
        var percentageComponent = observation.Component.FirstOrDefault(c =>
            c.Code.Coding.Any(cd => cd.Code == "percentage-change"));
        percentageComponent.ShouldBeNull();
    }

    [Fact]
<<<<<<< HEAD
    public void WithProgression_Unknown_CreatesCorrectObservation()
    {
        // Arrange
        var builder = new PsaProgressionObservationBuilder(_configuration);

        // Act
        var observation = builder
            .WithPatient(_patientReference)
            .WithDevice(_deviceReference)
            .AddPsaEvidence(new ResourceReference("Observation/psa"), "current", 5.0m)
            .WithProgression("unknown")
            .Build();

        // Assert
        observation.ShouldNotBeNull();
        var valueCodeableConcept = observation.Value as CodeableConcept;
        valueCodeableConcept.ShouldNotBeNull();
        valueCodeableConcept.Coding[0].Code.ShouldBe("261665006"); // Unknown SNOMED code
        valueCodeableConcept.Coding[0].Display.ShouldBe("Unknown");
    }

    [Fact]
    public void WithProgression_InvalidValue_ThrowsArgumentException()
    {
        // Arrange
        var builder = new PsaProgressionObservationBuilder(_configuration);

        // Act & Assert
        var exception = Should.Throw<ArgumentException>(() =>
            builder.WithProgression("maybe"));

        exception.Message.ShouldContain("must be 'true', 'false', or 'unknown'");
    }

    [Fact]
    public void WithProgression_NullValue_ThrowsArgumentException()
    {
        // Arrange
        var builder = new PsaProgressionObservationBuilder(_configuration);

        // Act & Assert
        Should.Throw<ArgumentException>(() =>
            builder.WithProgression(null!));
    }

    [Fact]
    public void WithProgression_EmptyString_ThrowsArgumentException()
    {
        // Arrange
        var builder = new PsaProgressionObservationBuilder(_configuration);

        // Act & Assert
        Should.Throw<ArgumentException>(() =>
            builder.WithProgression(""));
    }

    [Fact]
    public void WithProgression_CaseInsensitive_WorksCorrectly()
    {
        // Arrange
        var builder1 = new PsaProgressionObservationBuilder(_configuration);
        var builder2 = new PsaProgressionObservationBuilder(_configuration);
        var builder3 = new PsaProgressionObservationBuilder(_configuration);

        // Act & Assert - Should accept various cases
        var obs1 = builder1
            .WithPatient(_patientReference)
            .WithDevice(_deviceReference)
            .AddPsaEvidence(new ResourceReference("Observation/psa"), "current", 5.0m)
            .WithProgression("TRUE")
            .Build();
        var value1 = obs1.Value as CodeableConcept;
        value1?.Coding[0].Code.ShouldBe("277022003"); // Progressive disease

        var obs2 = builder2
            .WithPatient(_patientReference)
            .WithDevice(_deviceReference)
            .AddPsaEvidence(new ResourceReference("Observation/psa"), "current", 5.0m)
            .WithProgression("False")
            .Build();
        var value2 = obs2.Value as CodeableConcept;
        value2?.Coding[0].Code.ShouldBe("359746009"); // Stable disease

        var obs3 = builder3
            .WithPatient(_patientReference)
            .WithDevice(_deviceReference)
            .AddPsaEvidence(new ResourceReference("Observation/psa"), "current", 5.0m)
            .WithProgression("UnKnOwN")
            .Build();
        var value3 = obs3.Value as CodeableConcept;
        value3?.Coding[0].Code.ShouldBe("261665006"); // Unknown
    }

    [Fact]
    public void AddPsaEvidence_CustomUnit_StoresCorrectUnit()
    {
        // Arrange
        var builder = new PsaProgressionObservationBuilder(_configuration);

        // Act - Use custom unit
        var observation = builder
            .WithPatient(_patientReference)
            .WithDevice(_deviceReference)
            .AddPsaEvidence(new ResourceReference("Observation/psa1"), "baseline", 4.5m, "ug/L")
            .AddPsaEvidence(new ResourceReference("Observation/psa2"), "current", 6.0m, "ug/L")
            .WithProgression("true")
            .Build();

        // Assert - Check custom unit is preserved
        observation.DerivedFrom[0].Extension.ShouldNotBeNull();
        var valueExt1 = observation.DerivedFrom[0].Extension.FirstOrDefault(e => e.Url.Contains("psa-evidence-value"));
        valueExt1.ShouldNotBeNull();
        var quantity1 = valueExt1.Value as Quantity;
        quantity1.ShouldNotBeNull();
        quantity1.Value.ShouldBe(4.5m);
        quantity1.Unit.ShouldBe("ug/L");
        quantity1.Code.ShouldBe("ug/L");

        observation.DerivedFrom[1].Extension.ShouldNotBeNull();
        var valueExt2 = observation.DerivedFrom[1].Extension.FirstOrDefault(e => e.Url.Contains("psa-evidence-value"));
        valueExt2.ShouldNotBeNull();
        var quantity2 = valueExt2.Value as Quantity;
        quantity2.ShouldNotBeNull();
        quantity2.Value.ShouldBe(6.0m);
        quantity2.Unit.ShouldBe("ug/L");
        quantity2.Code.ShouldBe("ug/L");
    }

    [Fact]
    public void AddPsaEvidence_DefaultUnit_UsesNgPerMl()
    {
        // Arrange
        var builder = new PsaProgressionObservationBuilder(_configuration);

        // Act - Don't specify unit, should default to ng/mL
        var observation = builder
            .WithPatient(_patientReference)
            .WithDevice(_deviceReference)
            .AddPsaEvidence(new ResourceReference("Observation/psa"), "current", 5.0m)
            .WithProgression("true")
            .Build();

        // Assert - Check default unit is ng/mL
        var valueExt = observation.DerivedFrom[0].Extension.FirstOrDefault(e => e.Url.Contains("psa-evidence-value"));
        valueExt.ShouldNotBeNull();
        var quantity = valueExt.Value as Quantity;
        quantity.ShouldNotBeNull();
        quantity.Value.ShouldBe(5.0m);
        quantity.Unit.ShouldBe("ng/mL");
        quantity.Code.ShouldBe("ng/mL");
    }

    [Fact]
    public void AddPsaEvidence_NullUnit_OmitsUnitInformation()
    {
        // Arrange
        var builder = new PsaProgressionObservationBuilder(_configuration);

        // Act - Explicitly pass null for unit
        var observation = builder
            .WithPatient(_patientReference)
            .WithDevice(_deviceReference)
            .AddPsaEvidence(new ResourceReference("Observation/psa"), "current", 5.0m, null)
            .WithProgression("true")
            .Build();

        // Assert - Check no unit information is present
        var valueExt = observation.DerivedFrom[0].Extension.FirstOrDefault(e => e.Url.Contains("psa-evidence-value"));
        valueExt.ShouldNotBeNull();
        var quantity = valueExt.Value as Quantity;
        quantity.ShouldNotBeNull();
        quantity.Value.ShouldBe(5.0m);
        quantity.Unit.ShouldBeNull();
        quantity.Code.ShouldBeNull();
        quantity.System.ShouldBeNull();
    }

    [Fact]
    public void WithMostRecentPsaValue_AddsCorrectComponent()
    {
        // Arrange
        var builder = new PsaProgressionObservationBuilder(_configuration);
        var mostRecentDate = new DateTime(2025, 1, 1);
        var mostRecentText = "The most recent result used in the analysis is 2025-01-01 with a value of 7 ng/mL";
        var mostRecentObservation = new ResourceReference("Observation/some-measurement-3", "Most Recent PSA");

        // Act
        var observation = builder
            .WithPatient(_patientReference)
            .WithDevice(_deviceReference)
            .AddPsaEvidence(new ResourceReference("Observation/psa"), "current", 5.0m)
            .WithProgression("true")
            .WithMostRecentPsaValue(mostRecentDate, mostRecentText, mostRecentObservation)
            .Build();

        // Assert
        observation.Component.ShouldNotBeNull();
        var mostRecentComponent = observation.Component.FirstOrDefault(c =>
            c.Code.Coding.Any(cd => cd.Code == "mostRecentMeasurement_v1"));
        
        mostRecentComponent.ShouldNotBeNull();
        
        // Verify code
        mostRecentComponent.Code.Coding[0].System.ShouldBe("https://thirdopinion.io/result-code");
        mostRecentComponent.Code.Coding[0].Code.ShouldBe("mostRecentMeasurement_v1");
        mostRecentComponent.Code.Coding[0].Display.ShouldBe("The most recent measurement used in the analysis");
        mostRecentComponent.Code.Text.ShouldBe(mostRecentText);
        
        // Verify value
        var dateTimeValue = mostRecentComponent.Value as FhirDateTime;
        dateTimeValue.ShouldNotBeNull();
        dateTimeValue.Value.ShouldStartWith("2025-01-01");
        
        // Verify extension
        mostRecentComponent.Extension.ShouldNotBeNull();
        mostRecentComponent.Extension.Count.ShouldBe(1);
        mostRecentComponent.Extension[0].Url.ShouldBe("https://thirdopinion.io/fhir/StructureDefinition/source-observation");
        
        var extensionReference = mostRecentComponent.Extension[0].Value as ResourceReference;
        extensionReference.ShouldNotBeNull();
        extensionReference.Reference.ShouldBe("Observation/some-measurement-3");
        extensionReference.Display.ShouldBe("The most recent result used in the analysis");
    }

    [Fact]
    public void WithMostRecentPsaValue_NullText_ThrowsArgumentException()
    {
        // Arrange
        var builder = new PsaProgressionObservationBuilder(_configuration);
        var mostRecentDate = new DateTime(2025, 1, 1);
        var mostRecentObservation = new ResourceReference("Observation/some-measurement-3");

        // Act & Assert
        var exception = Should.Throw<ArgumentException>(() =>
            builder.WithMostRecentPsaValue(mostRecentDate, null!, mostRecentObservation));
        
        exception.Message.ShouldContain("Most recent PSA value text cannot be null or empty");
    }

    [Fact]
    public void WithMostRecentPsaValue_EmptyText_ThrowsArgumentException()
    {
        // Arrange
        var builder = new PsaProgressionObservationBuilder(_configuration);
        var mostRecentDate = new DateTime(2025, 1, 1);
        var mostRecentObservation = new ResourceReference("Observation/some-measurement-3");

        // Act & Assert
        var exception = Should.Throw<ArgumentException>(() =>
            builder.WithMostRecentPsaValue(mostRecentDate, "", mostRecentObservation));
        
        exception.Message.ShouldContain("Most recent PSA value text cannot be null or empty");
    }

    [Fact]
    public void WithMostRecentPsaValue_NullObservation_ThrowsArgumentNullException()
    {
        // Arrange
        var builder = new PsaProgressionObservationBuilder(_configuration);
        var mostRecentDate = new DateTime(2025, 1, 1);
        var mostRecentText = "The most recent result used in the analysis is 2025-01-01 with a value of 7 ng/mL";

        // Act & Assert
        Should.Throw<ArgumentNullException>(() =>
            builder.WithMostRecentPsaValue(mostRecentDate, mostRecentText, null!));
    }

    [Fact]
    public void WithMostRecentPsaValue_IntegratesWithCompleteBuilder()
    {
        // Arrange & Act
        var observation = new PsaProgressionObservationBuilder(_configuration)
            .WithPatient("Patient/p123", "Jane Smith")
            .WithDevice("Device/d456", "PSA Analyzer")
            .WithFocus(_conditionReference)
            .WithCriteria(CriteriaType.PCWG3, "1.0")
            .AddPsaEvidence(new ResourceReference("Observation/psa-nadir"), "nadir", 2.0m)
            .AddPsaEvidence(new ResourceReference("Observation/psa-current"), "current", 7.0m)
            .WithProgression("true")
            .WithMostRecentPsaValue(
                new DateTime(2025, 1, 1),
                "The most recent result used in the analysis is 2025-01-01 with a value of 7 ng/mL",
                new ResourceReference("Observation/psa-current", "Current PSA Measurement"))
            .AddValidUntilComponent(DateTime.Now.AddMonths(3))
            .AddDetailedAnalysisNote("Significant PSA progression detected")
            .Build();

        // Assert
        observation.ShouldNotBeNull();
        observation.Component.ShouldNotBeNull();
        
        // Verify most recent component exists alongside other components
        var mostRecentComponent = observation.Component.FirstOrDefault(c =>
            c.Code.Coding.Any(cd => cd.Code == "mostRecentMeasurement_v1"));
        mostRecentComponent.ShouldNotBeNull();
        
        // Verify other components still exist
        var percentageComponent = observation.Component.FirstOrDefault(c =>
            c.Code.Coding.Any(cd => cd.Code == "percentage-change"));
        percentageComponent.ShouldNotBeNull();
        
        var validUntilComponent = observation.Component.FirstOrDefault(c =>
            c.Code.Coding.Any(cd => cd.Code == "valid-until"));
        validUntilComponent.ShouldNotBeNull();
        
        var analysisComponent = observation.Component.FirstOrDefault(c =>
            c.Code.Coding.Any(cd => cd.Code == "analysis-note"));
        analysisComponent.ShouldNotBeNull();
    }

    [Fact]
    public void WithMostRecentPsaValue_GeneratesValidFhirJson()
=======
    public void BuildCondition_WithProgression_CreatesCorrectCondition()
    {
        // Arrange
        var builder = new PsaProgressionObservationBuilder(_configuration);
        var observation = builder
            .WithPatient(_patientReference)
            .WithDevice(_deviceReference)
            .WithFocus(_conditionReference)
            .WithCriteria(CriteriaType.PCWG3, "3.0")
            .AddPsaEvidence(new ResourceReference("Observation/psa-nadir"), "nadir", 2.0m)
            .AddPsaEvidence(new ResourceReference("Observation/psa-current"), "current", 3.5m)
            .WithProgression(true)
            .WithEffectiveDate(new DateTime(2024, 1, 15))
            .WithConfidence(0.85f)
            .AddNote("PSA progression detected")
            .Build();

        // Act
        var condition = builder.BuildCondition(observation);

        // Assert
        condition.ShouldNotBeNull();
        condition.ClinicalStatus.Coding[0].Code.ShouldBe("active");
        condition.VerificationStatus.Coding[0].Code.ShouldBe("confirmed");

        // Check category
        condition.Category.ShouldHaveSingleItem();
        condition.Category[0].Coding[0].Code.ShouldBe("encounter-diagnosis");

        // Check SNOMED code for PSA progression
        condition.Code.Coding.ShouldContain(c => c.System == FhirCodingHelper.Systems.SNOMED_SYSTEM);
        var snomedCode = condition.Code.Coding.First(c => c.System == FhirCodingHelper.Systems.SNOMED_SYSTEM);
        snomedCode.Code.ShouldBe("428119001");
        snomedCode.Display.ShouldBe("Procedure to assess prostate specific antigen progression");

        // Check ICD-10 code
        condition.Code.Coding.ShouldContain(c => c.System == "http://hl7.org/fhir/sid/icd-10-cm");
        var icd10Code = condition.Code.Coding.First(c => c.System == "http://hl7.org/fhir/sid/icd-10-cm");
        icd10Code.Code.ShouldBe("R97.21");
        icd10Code.Display.ShouldBe("Rising PSA following treatment for malignant neoplasm of prostate");

        // Check text
        condition.Code.Text.ShouldBe("PSA Progression");

        // Check subject and recorder
        condition.Subject.ShouldBe(_patientReference);
        condition.Recorder.ShouldBe(_deviceReference);

        // Check evidence references the observation
        condition.Evidence.ShouldNotBeNull();
        condition.Evidence.Count.ShouldBe(1);
        condition.Evidence[0].Detail.Count.ShouldBe(1);
        condition.Evidence[0].Detail[0].Reference.ShouldBe($"Observation/{observation.Id}");
        condition.Evidence[0].Detail[0].Display.ShouldBe("PSA Progression Assessment");

        // Check AI inference extension
        condition.Extension.ShouldNotBeNull();
        var aiInferredExtension = condition.Extension.FirstOrDefault(e =>
            e.Url == "http://thirdopinion.ai/fhir/StructureDefinition/ai-inferred");
        aiInferredExtension.ShouldNotBeNull();
        var aiInferredValue = aiInferredExtension.Value as FhirBoolean;
        aiInferredValue.ShouldNotBeNull();
        aiInferredValue.Value.ShouldBe(true);

        // Check confidence extension
        var confidenceExtension = condition.Extension.FirstOrDefault(e =>
            e.Url == "http://thirdopinion.ai/fhir/StructureDefinition/confidence");
        confidenceExtension.ShouldNotBeNull();
        var confidenceValue = confidenceExtension.Value as FhirDecimal;
        confidenceValue.ShouldNotBeNull();
        confidenceValue.Value.ShouldBe(0.85m);

        // Check notes
        condition.Note.ShouldNotBeNull();
        condition.Note.Count.ShouldBe(1);
        condition.Note[0].Text.ShouldBe("PSA progression detected");
    }

    [Fact]
    public void BuildCondition_WithoutProgression_ReturnsNull()
    {
        // Arrange
        var builder = new PsaProgressionObservationBuilder(_configuration);
        var observation = builder
            .WithPatient(_patientReference)
            .WithDevice(_deviceReference)
            .WithFocus(_conditionReference)
            .AddPsaEvidence(new ResourceReference("Observation/psa"), "current", 2.0m)
            .WithProgression(false) // No progression
            .Build();

        // Act
        var condition = builder.BuildCondition(observation);

        // Assert
        condition.ShouldBeNull();
    }

    [Fact]
    public void BuildWithCondition_WithProgression_ReturnsBothResources()
    {
        // Arrange
        var builder = new PsaProgressionObservationBuilder(_configuration);

        // Act
        var (observation, condition) = builder
            .WithPatient(_patientReference)
            .WithDevice(_deviceReference)
            .WithFocus(_conditionReference)
            .WithCriteria(CriteriaType.ThirdOpinionIO, "2.0")
            .AddPsaEvidence(new ResourceReference("Observation/psa"), "current", 5.0m)
            .WithProgression(true)
            .WithConfidence(0.92f)
            .BuildWithCondition();

        // Assert
        observation.ShouldNotBeNull();
        condition.ShouldNotBeNull();

        // Verify observation
        observation.Status.ShouldBe(ObservationStatus.Final);
        var progressionValue = observation.Value as CodeableConcept;
        progressionValue.Coding[0].Code.ShouldBe("277022003"); // Progressive disease

        // Verify condition
        condition.ClinicalStatus.Coding[0].Code.ShouldBe("active");
        condition.Evidence[0].Detail[0].Reference.ShouldBe($"Observation/{observation.Id}");

        // Both should have same confidence
        var obsConfidence = observation.Component.FirstOrDefault(c =>
            c.Code.Text == "AI Confidence Score")?.Value as Quantity;
        var condConfidence = condition.Extension.FirstOrDefault(e =>
            e.Url == "http://thirdopinion.ai/fhir/StructureDefinition/confidence")?.Value as FhirDecimal;

        obsConfidence.ShouldNotBeNull();
        condConfidence.ShouldNotBeNull();
        condConfidence.Value.ShouldBe(0.92m);
    }

    [Fact]
    public void BuildWithCondition_WithoutProgression_ReturnsObservationOnly()
    {
        // Arrange
        var builder = new PsaProgressionObservationBuilder(_configuration);

        // Act
        var (observation, condition) = builder
            .WithPatient(_patientReference)
            .WithDevice(_deviceReference)
            .AddPsaEvidence(new ResourceReference("Observation/psa"), "current", 2.0m)
            .WithProgression(false) // No progression
            .BuildWithCondition();

        // Assert
        observation.ShouldNotBeNull();
        condition.ShouldBeNull();

        // Verify observation shows stable disease
        var stableValue = observation.Value as CodeableConcept;
        stableValue.Coding[0].Code.ShouldBe("359746009"); // Stable disease
    }

    [Fact]
    public void BuildCondition_WithCriteriaExtension_IncludesCriteriaInCondition()
>>>>>>> d8c3614f
    {
        // Arrange
        var builder = new PsaProgressionObservationBuilder(_configuration);
        var observation = builder
            .WithPatient(_patientReference)
            .WithDevice(_deviceReference)
<<<<<<< HEAD
            .AddPsaEvidence(new ResourceReference("Observation/psa"), "current", 7.0m)
            .WithProgression("true")
            .WithMostRecentPsaValue(
                new DateTime(2025, 1, 1),
                "The most recent result used in the analysis is 2025-01-01 with a value of 7 ng/mL",
                new ResourceReference("Observation/some-measurement-3", "Most Recent Measurement"))
            .Build();

        // Act
        var serializer = new FhirJsonSerializer(new SerializerSettings { Pretty = true });
        var json = serializer.SerializeToString(observation);

        // Assert
        json.ShouldNotBeNullOrEmpty();
        json.ShouldContain("\"component\"");
        json.ShouldContain("mostRecentMeasurement_v1");
        json.ShouldContain("https://thirdopinion.io/result-code");
        json.ShouldContain("The most recent measurement used in the analysis");
        json.ShouldContain("2025-01-01");
        json.ShouldContain("https://thirdopinion.io/fhir/StructureDefinition/source-observation");
        json.ShouldContain("Observation/some-measurement-3");

        // Verify it can be deserialized
        var parser = new FhirJsonParser();
        var deserializedObs = parser.Parse<Observation>(json);
        deserializedObs.ShouldNotBeNull();
        
        var mostRecentComponent = deserializedObs.Component.FirstOrDefault(c =>
            c.Code.Coding.Any(cd => cd.Code == "mostRecentMeasurement_v1"));
        mostRecentComponent.ShouldNotBeNull();
        mostRecentComponent.Extension.Count.ShouldBe(1);
=======
            .WithCriteria("test-criteria-id", "Test Criteria Display")
            .AddPsaEvidence(new ResourceReference("Observation/psa"), "current", 5.0m)
            .WithProgression(true)
            .Build();

        // Act
        var condition = builder.BuildCondition(observation);

        // Assert
        condition.ShouldNotBeNull();
        condition.Extension.ShouldNotBeNull();

        var criteriaExtension = condition.Extension.FirstOrDefault(e =>
            e.Url == "http://thirdopinion.ai/fhir/StructureDefinition/assessment-criteria");
        criteriaExtension.ShouldNotBeNull();

        var idExtension = criteriaExtension.Extension.FirstOrDefault(e => e.Url == "id");
        idExtension.ShouldNotBeNull();
        var idValue = idExtension.Value as FhirString;
        idValue.Value.ShouldBe("test-criteria-id");

        var displayExtension = criteriaExtension.Extension.FirstOrDefault(e => e.Url == "display");
        displayExtension.ShouldNotBeNull();
        var displayValue = displayExtension.Value as FhirString;
        displayValue.Value.ShouldBe("Test Criteria Display");
>>>>>>> d8c3614f
    }
}<|MERGE_RESOLUTION|>--- conflicted
+++ resolved
@@ -578,7 +578,204 @@
     }
 
     [Fact]
-<<<<<<< HEAD
+    public void BuildCondition_WithProgression_CreatesCorrectCondition()
+    {
+        // Arrange
+        var builder = new PsaProgressionObservationBuilder(_configuration);
+        var observation = builder
+            .WithPatient(_patientReference)
+            .WithDevice(_deviceReference)
+            .WithFocus(_conditionReference)
+            .WithCriteria(CriteriaType.PCWG3, "3.0")
+            .AddPsaEvidence(new ResourceReference("Observation/psa-nadir"), "nadir", 2.0m)
+            .AddPsaEvidence(new ResourceReference("Observation/psa-current"), "current", 3.5m)
+            .WithProgression(true)
+            .WithEffectiveDate(new DateTime(2024, 1, 15))
+            .WithConfidence(0.85f)
+            .AddNote("PSA progression detected")
+            .Build();
+
+        // Act
+        var condition = builder.BuildCondition(observation);
+
+        // Assert
+        condition.ShouldNotBeNull();
+        condition.ClinicalStatus.Coding[0].Code.ShouldBe("active");
+        condition.VerificationStatus.Coding[0].Code.ShouldBe("confirmed");
+
+        // Check category
+        condition.Category.ShouldHaveSingleItem();
+        condition.Category[0].Coding[0].Code.ShouldBe("encounter-diagnosis");
+
+        // Check SNOMED code for PSA progression
+        condition.Code.Coding.ShouldContain(c => c.System == FhirCodingHelper.Systems.SNOMED_SYSTEM);
+        var snomedCode = condition.Code.Coding.First(c => c.System == FhirCodingHelper.Systems.SNOMED_SYSTEM);
+        snomedCode.Code.ShouldBe("428119001");
+        snomedCode.Display.ShouldBe("Procedure to assess prostate specific antigen progression");
+
+        // Check ICD-10 code
+        condition.Code.Coding.ShouldContain(c => c.System == "http://hl7.org/fhir/sid/icd-10-cm");
+        var icd10Code = condition.Code.Coding.First(c => c.System == "http://hl7.org/fhir/sid/icd-10-cm");
+        icd10Code.Code.ShouldBe("R97.21");
+        icd10Code.Display.ShouldBe("Rising PSA following treatment for malignant neoplasm of prostate");
+
+        // Check text
+        condition.Code.Text.ShouldBe("PSA Progression");
+
+        // Check subject and recorder
+        condition.Subject.ShouldBe(_patientReference);
+        condition.Recorder.ShouldBe(_deviceReference);
+
+        // Check evidence references the observation
+        condition.Evidence.ShouldNotBeNull();
+        condition.Evidence.Count.ShouldBe(1);
+        condition.Evidence[0].Detail.Count.ShouldBe(1);
+        condition.Evidence[0].Detail[0].Reference.ShouldBe($"Observation/{observation.Id}");
+        condition.Evidence[0].Detail[0].Display.ShouldBe("PSA Progression Assessment");
+
+        // Check AI inference extension
+        condition.Extension.ShouldNotBeNull();
+        var aiInferredExtension = condition.Extension.FirstOrDefault(e =>
+            e.Url == "http://thirdopinion.ai/fhir/StructureDefinition/ai-inferred");
+        aiInferredExtension.ShouldNotBeNull();
+        var aiInferredValue = aiInferredExtension.Value as FhirBoolean;
+        aiInferredValue.ShouldNotBeNull();
+        aiInferredValue.Value.ShouldBe(true);
+
+        // Check confidence extension
+        var confidenceExtension = condition.Extension.FirstOrDefault(e =>
+            e.Url == "http://thirdopinion.ai/fhir/StructureDefinition/confidence");
+        confidenceExtension.ShouldNotBeNull();
+        var confidenceValue = confidenceExtension.Value as FhirDecimal;
+        confidenceValue.ShouldNotBeNull();
+        confidenceValue.Value.ShouldBe(0.85m);
+
+        // Check notes
+        condition.Note.ShouldNotBeNull();
+        condition.Note.Count.ShouldBe(1);
+        condition.Note[0].Text.ShouldBe("PSA progression detected");
+    }
+
+    [Fact]
+    public void BuildCondition_WithoutProgression_ReturnsNull()
+    {
+        // Arrange
+        var builder = new PsaProgressionObservationBuilder(_configuration);
+        var observation = builder
+            .WithPatient(_patientReference)
+            .WithDevice(_deviceReference)
+            .WithFocus(_conditionReference)
+            .AddPsaEvidence(new ResourceReference("Observation/psa"), "current", 2.0m)
+            .WithProgression(false) // No progression
+            .Build();
+
+        // Act
+        var condition = builder.BuildCondition(observation);
+
+        // Assert
+        condition.ShouldBeNull();
+    }
+
+    [Fact]
+    public void BuildWithCondition_WithProgression_ReturnsBothResources()
+    {
+        // Arrange
+        var builder = new PsaProgressionObservationBuilder(_configuration);
+
+        // Act
+        var (observation, condition) = builder
+            .WithPatient(_patientReference)
+            .WithDevice(_deviceReference)
+            .WithFocus(_conditionReference)
+            .WithCriteria(CriteriaType.ThirdOpinionIO, "2.0")
+            .AddPsaEvidence(new ResourceReference("Observation/psa"), "current", 5.0m)
+            .WithProgression(true)
+            .WithConfidence(0.92f)
+            .BuildWithCondition();
+
+        // Assert
+        observation.ShouldNotBeNull();
+        condition.ShouldNotBeNull();
+
+        // Verify observation
+        observation.Status.ShouldBe(ObservationStatus.Final);
+        var progressionValue = observation.Value as CodeableConcept;
+        progressionValue.Coding[0].Code.ShouldBe("277022003"); // Progressive disease
+
+        // Verify condition
+        condition.ClinicalStatus.Coding[0].Code.ShouldBe("active");
+        condition.Evidence[0].Detail[0].Reference.ShouldBe($"Observation/{observation.Id}");
+
+        // Both should have same confidence
+        var obsConfidence = observation.Component.FirstOrDefault(c =>
+            c.Code.Text == "AI Confidence Score")?.Value as Quantity;
+        var condConfidence = condition.Extension.FirstOrDefault(e =>
+            e.Url == "http://thirdopinion.ai/fhir/StructureDefinition/confidence")?.Value as FhirDecimal;
+
+        obsConfidence.ShouldNotBeNull();
+        condConfidence.ShouldNotBeNull();
+        condConfidence.Value.ShouldBe(0.92m);
+    }
+
+    [Fact]
+    public void BuildWithCondition_WithoutProgression_ReturnsObservationOnly()
+    {
+        // Arrange
+        var builder = new PsaProgressionObservationBuilder(_configuration);
+
+        // Act
+        var (observation, condition) = builder
+            .WithPatient(_patientReference)
+            .WithDevice(_deviceReference)
+            .AddPsaEvidence(new ResourceReference("Observation/psa"), "current", 2.0m)
+            .WithProgression(false) // No progression
+            .BuildWithCondition();
+
+        // Assert
+        observation.ShouldNotBeNull();
+        condition.ShouldBeNull();
+
+        // Verify observation shows stable disease
+        var stableValue = observation.Value as CodeableConcept;
+        stableValue.Coding[0].Code.ShouldBe("359746009"); // Stable disease
+    }
+
+    [Fact]
+    public void BuildCondition_WithCriteriaExtension_IncludesCriteriaInCondition()
+    {
+        // Arrange
+        var builder = new PsaProgressionObservationBuilder(_configuration);
+        var observation = builder
+            .WithPatient(_patientReference)
+            .WithDevice(_deviceReference)
+            .WithCriteria("test-criteria-id", "Test Criteria Display")
+            .AddPsaEvidence(new ResourceReference("Observation/psa"), "current", 5.0m)
+            .WithProgression(true)
+            .Build();
+
+        // Act
+        var condition = builder.BuildCondition(observation);
+
+        // Assert
+        condition.ShouldNotBeNull();
+        condition.Extension.ShouldNotBeNull();
+
+        var criteriaExtension = condition.Extension.FirstOrDefault(e =>
+            e.Url == "http://thirdopinion.ai/fhir/StructureDefinition/assessment-criteria");
+        criteriaExtension.ShouldNotBeNull();
+
+        var idExtension = criteriaExtension.Extension.FirstOrDefault(e => e.Url == "id");
+        idExtension.ShouldNotBeNull();
+        var idValue = idExtension.Value as FhirString;
+        idValue.Value.ShouldBe("test-criteria-id");
+
+        var displayExtension = criteriaExtension.Extension.FirstOrDefault(e => e.Url == "display");
+        displayExtension.ShouldNotBeNull();
+        var displayValue = displayExtension.Value as FhirString;
+        displayValue.Value.ShouldBe("Test Criteria Display");
+    }
+
+    [Fact]
     public void WithProgression_Unknown_CreatesCorrectObservation()
     {
         // Arrange
@@ -891,179 +1088,12 @@
 
     [Fact]
     public void WithMostRecentPsaValue_GeneratesValidFhirJson()
-=======
-    public void BuildCondition_WithProgression_CreatesCorrectCondition()
-    {
-        // Arrange
-        var builder = new PsaProgressionObservationBuilder(_configuration);
-        var observation = builder
-            .WithPatient(_patientReference)
-            .WithDevice(_deviceReference)
-            .WithFocus(_conditionReference)
-            .WithCriteria(CriteriaType.PCWG3, "3.0")
-            .AddPsaEvidence(new ResourceReference("Observation/psa-nadir"), "nadir", 2.0m)
-            .AddPsaEvidence(new ResourceReference("Observation/psa-current"), "current", 3.5m)
-            .WithProgression(true)
-            .WithEffectiveDate(new DateTime(2024, 1, 15))
-            .WithConfidence(0.85f)
-            .AddNote("PSA progression detected")
-            .Build();
-
-        // Act
-        var condition = builder.BuildCondition(observation);
-
-        // Assert
-        condition.ShouldNotBeNull();
-        condition.ClinicalStatus.Coding[0].Code.ShouldBe("active");
-        condition.VerificationStatus.Coding[0].Code.ShouldBe("confirmed");
-
-        // Check category
-        condition.Category.ShouldHaveSingleItem();
-        condition.Category[0].Coding[0].Code.ShouldBe("encounter-diagnosis");
-
-        // Check SNOMED code for PSA progression
-        condition.Code.Coding.ShouldContain(c => c.System == FhirCodingHelper.Systems.SNOMED_SYSTEM);
-        var snomedCode = condition.Code.Coding.First(c => c.System == FhirCodingHelper.Systems.SNOMED_SYSTEM);
-        snomedCode.Code.ShouldBe("428119001");
-        snomedCode.Display.ShouldBe("Procedure to assess prostate specific antigen progression");
-
-        // Check ICD-10 code
-        condition.Code.Coding.ShouldContain(c => c.System == "http://hl7.org/fhir/sid/icd-10-cm");
-        var icd10Code = condition.Code.Coding.First(c => c.System == "http://hl7.org/fhir/sid/icd-10-cm");
-        icd10Code.Code.ShouldBe("R97.21");
-        icd10Code.Display.ShouldBe("Rising PSA following treatment for malignant neoplasm of prostate");
-
-        // Check text
-        condition.Code.Text.ShouldBe("PSA Progression");
-
-        // Check subject and recorder
-        condition.Subject.ShouldBe(_patientReference);
-        condition.Recorder.ShouldBe(_deviceReference);
-
-        // Check evidence references the observation
-        condition.Evidence.ShouldNotBeNull();
-        condition.Evidence.Count.ShouldBe(1);
-        condition.Evidence[0].Detail.Count.ShouldBe(1);
-        condition.Evidence[0].Detail[0].Reference.ShouldBe($"Observation/{observation.Id}");
-        condition.Evidence[0].Detail[0].Display.ShouldBe("PSA Progression Assessment");
-
-        // Check AI inference extension
-        condition.Extension.ShouldNotBeNull();
-        var aiInferredExtension = condition.Extension.FirstOrDefault(e =>
-            e.Url == "http://thirdopinion.ai/fhir/StructureDefinition/ai-inferred");
-        aiInferredExtension.ShouldNotBeNull();
-        var aiInferredValue = aiInferredExtension.Value as FhirBoolean;
-        aiInferredValue.ShouldNotBeNull();
-        aiInferredValue.Value.ShouldBe(true);
-
-        // Check confidence extension
-        var confidenceExtension = condition.Extension.FirstOrDefault(e =>
-            e.Url == "http://thirdopinion.ai/fhir/StructureDefinition/confidence");
-        confidenceExtension.ShouldNotBeNull();
-        var confidenceValue = confidenceExtension.Value as FhirDecimal;
-        confidenceValue.ShouldNotBeNull();
-        confidenceValue.Value.ShouldBe(0.85m);
-
-        // Check notes
-        condition.Note.ShouldNotBeNull();
-        condition.Note.Count.ShouldBe(1);
-        condition.Note[0].Text.ShouldBe("PSA progression detected");
-    }
-
-    [Fact]
-    public void BuildCondition_WithoutProgression_ReturnsNull()
-    {
-        // Arrange
-        var builder = new PsaProgressionObservationBuilder(_configuration);
-        var observation = builder
-            .WithPatient(_patientReference)
-            .WithDevice(_deviceReference)
-            .WithFocus(_conditionReference)
-            .AddPsaEvidence(new ResourceReference("Observation/psa"), "current", 2.0m)
-            .WithProgression(false) // No progression
-            .Build();
-
-        // Act
-        var condition = builder.BuildCondition(observation);
-
-        // Assert
-        condition.ShouldBeNull();
-    }
-
-    [Fact]
-    public void BuildWithCondition_WithProgression_ReturnsBothResources()
-    {
-        // Arrange
-        var builder = new PsaProgressionObservationBuilder(_configuration);
-
-        // Act
-        var (observation, condition) = builder
-            .WithPatient(_patientReference)
-            .WithDevice(_deviceReference)
-            .WithFocus(_conditionReference)
-            .WithCriteria(CriteriaType.ThirdOpinionIO, "2.0")
-            .AddPsaEvidence(new ResourceReference("Observation/psa"), "current", 5.0m)
-            .WithProgression(true)
-            .WithConfidence(0.92f)
-            .BuildWithCondition();
-
-        // Assert
-        observation.ShouldNotBeNull();
-        condition.ShouldNotBeNull();
-
-        // Verify observation
-        observation.Status.ShouldBe(ObservationStatus.Final);
-        var progressionValue = observation.Value as CodeableConcept;
-        progressionValue.Coding[0].Code.ShouldBe("277022003"); // Progressive disease
-
-        // Verify condition
-        condition.ClinicalStatus.Coding[0].Code.ShouldBe("active");
-        condition.Evidence[0].Detail[0].Reference.ShouldBe($"Observation/{observation.Id}");
-
-        // Both should have same confidence
-        var obsConfidence = observation.Component.FirstOrDefault(c =>
-            c.Code.Text == "AI Confidence Score")?.Value as Quantity;
-        var condConfidence = condition.Extension.FirstOrDefault(e =>
-            e.Url == "http://thirdopinion.ai/fhir/StructureDefinition/confidence")?.Value as FhirDecimal;
-
-        obsConfidence.ShouldNotBeNull();
-        condConfidence.ShouldNotBeNull();
-        condConfidence.Value.ShouldBe(0.92m);
-    }
-
-    [Fact]
-    public void BuildWithCondition_WithoutProgression_ReturnsObservationOnly()
-    {
-        // Arrange
-        var builder = new PsaProgressionObservationBuilder(_configuration);
-
-        // Act
-        var (observation, condition) = builder
-            .WithPatient(_patientReference)
-            .WithDevice(_deviceReference)
-            .AddPsaEvidence(new ResourceReference("Observation/psa"), "current", 2.0m)
-            .WithProgression(false) // No progression
-            .BuildWithCondition();
-
-        // Assert
-        observation.ShouldNotBeNull();
-        condition.ShouldBeNull();
-
-        // Verify observation shows stable disease
-        var stableValue = observation.Value as CodeableConcept;
-        stableValue.Coding[0].Code.ShouldBe("359746009"); // Stable disease
-    }
-
-    [Fact]
-    public void BuildCondition_WithCriteriaExtension_IncludesCriteriaInCondition()
->>>>>>> d8c3614f
-    {
-        // Arrange
-        var builder = new PsaProgressionObservationBuilder(_configuration);
-        var observation = builder
-            .WithPatient(_patientReference)
-            .WithDevice(_deviceReference)
-<<<<<<< HEAD
+    {
+        // Arrange
+        var builder = new PsaProgressionObservationBuilder(_configuration);
+        var observation = builder
+            .WithPatient(_patientReference)
+            .WithDevice(_deviceReference)
             .AddPsaEvidence(new ResourceReference("Observation/psa"), "current", 7.0m)
             .WithProgression("true")
             .WithMostRecentPsaValue(
@@ -1095,32 +1125,5 @@
             c.Code.Coding.Any(cd => cd.Code == "mostRecentMeasurement_v1"));
         mostRecentComponent.ShouldNotBeNull();
         mostRecentComponent.Extension.Count.ShouldBe(1);
-=======
-            .WithCriteria("test-criteria-id", "Test Criteria Display")
-            .AddPsaEvidence(new ResourceReference("Observation/psa"), "current", 5.0m)
-            .WithProgression(true)
-            .Build();
-
-        // Act
-        var condition = builder.BuildCondition(observation);
-
-        // Assert
-        condition.ShouldNotBeNull();
-        condition.Extension.ShouldNotBeNull();
-
-        var criteriaExtension = condition.Extension.FirstOrDefault(e =>
-            e.Url == "http://thirdopinion.ai/fhir/StructureDefinition/assessment-criteria");
-        criteriaExtension.ShouldNotBeNull();
-
-        var idExtension = criteriaExtension.Extension.FirstOrDefault(e => e.Url == "id");
-        idExtension.ShouldNotBeNull();
-        var idValue = idExtension.Value as FhirString;
-        idValue.Value.ShouldBe("test-criteria-id");
-
-        var displayExtension = criteriaExtension.Extension.FirstOrDefault(e => e.Url == "display");
-        displayExtension.ShouldNotBeNull();
-        var displayValue = displayExtension.Value as FhirString;
-        displayValue.Value.ShouldBe("Test Criteria Display");
->>>>>>> d8c3614f
     }
 }